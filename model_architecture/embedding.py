--- conflicted
+++ resolved
@@ -26,28 +26,4 @@
                                update_bias = config.update_bias,
                                energy_fn_name=config.energy_fn_name,
                                
-<<<<<<< HEAD
-                               )
-
-    
-    def evaluate(self, input_ids, position_ids=None):
-        """
-        Compute embeddings for input token and position IDs (inference mode).
-
-        Args:
-            input_ids (torch.Tensor): Tensor of shape (B, T) with token IDs.
-            position_ids (torch.Tensor, optional): Tensor of shape (B, T) with position IDs. If None, generated automatically.
-        Returns:
-            torch.Tensor: Embedded input of shape (B, T, n_embed).
-        """
-        word_embed = self.word_embeddings(input_ids)
-        if position_ids is None:
-            position_ids = torch.arange(word_embed.size(1)).unsqueeze(0).expand_as(input_ids)
-        pos_embed=self.position_embeddings(position_ids)
-        embeddings = word_embed + pos_embed
-        embeddings = self.LayerNorm(embeddings)
-
-        return embeddings
-=======
-                               )
->>>>>>> 14402194
+                               )