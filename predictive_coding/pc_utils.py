--- conflicted
+++ resolved
@@ -28,11 +28,8 @@
 
         return mu
     
-<<<<<<< HEAD
-def step_linear(t, target, x, layer, layer_type, local_lr, clamp_value, T, is_holding_error,energy_fn_name,update_bias = True):
-=======
-def step_linear(t, target, x, layer, W_latents, layer_type, local_lr, clamp_value, T, use_lateral, is_holding_error,update_bias = True):
->>>>>>> 9b118e7a
+
+def step_linear(t, target, x, layer, W_latents, layer_type, local_lr, clamp_value, T, use_lateral, is_holding_error, energy_fn_name, update_bias = True):
         mu = layer(x)
         if layer_type == "fc1":
             mu = F.gelu(mu)
@@ -66,20 +63,11 @@
 
         return x, mu
 
-<<<<<<< HEAD
-def step_attn(t, target, x, proj_layers, layer_type, local_lr, clamp_value, T, is_holding_error,energy_fn_name, update_bias = True):
+def step_attn(t, target, x, W_latents, proj_layers, layer_type, local_lr, clamp_value, T, is_holding_error,energy_fn_name, update_bias = True):
         q_proj = proj_layers["q_proj"]
         k_proj = proj_layers["k_proj"]
         v_proj = proj_layers["v_proj"]
-=======
-def step_attn(t, target, x, W_latents, proj_layers, layer_type, local_lr, clamp_value, T, use_lateral, is_holding_error, update_bias = True):
-        assert proj_layers is not None, "proj_layers dict is required for attention"
-        q_proj = proj_layers.get("q_proj", None)
-        k_proj = proj_layers.get("k_proj", None)
-        v_proj = proj_layers.get("v_proj", None)
-
         assert all(p is not None for p in (q_proj, k_proj, v_proj)), "Missing Q/K/V projections in dict"
->>>>>>> 9b118e7a
 
         Q, K, V = q_proj(x), k_proj(x), v_proj(x)
         scores = Q @ K.transpose(-2, -1) / math.sqrt(Q.size(-1))
